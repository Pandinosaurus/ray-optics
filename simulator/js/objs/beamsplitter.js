--- conflicted
+++ resolved
@@ -2,13 +2,8 @@
 objTypes['beamsplitter'] = {
 
   // Create the obj
-<<<<<<< HEAD
-  create: function (constructionPoint) {
-    return { type: 'beamsplitter', p1: constructionPoint, p2: constructionPoint, p: .5, isDichroic: false, isDichroicFilter: false };
-=======
-  create: function(mouse) {
-    return {type: 'beamsplitter', p1: mouse, p2: mouse, p: .5};
->>>>>>> d65fd6db
+  create: function(constructionPoint) {
+    return {type: 'beamsplitter', p1: constructionPoint, p2: constructionPoint, p: .5};
   },
 
   dichroicSettings: objTypes['mirror'].dichroicSettings,
