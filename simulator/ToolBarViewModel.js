var i;
var sampleList = [];
for (i = 1; i <= 13; i++)
  sampleList.push(new ToolBarItem("Sample " + i, "sample" + i, undefined, ToolTypeEnum.BUTTON, undefined, undefined));

function ToolBarViewModel() {
  var self = this;
  /**
   * All ToolBarGroups and Items are created here.
   * Knockout.js will automatically draw these and
   * maintain the events ocurred and automatically
   * update the value here.
   */
  self.toolbarGroups = [
    new ToolBarGroup("File: ", [
      new ToolBarItem("Undo", "undo", undefined,
        ToolTypeEnum.BUTTON, undefined, function () { alert(""); }),
      new ToolBarItem("Redo", "redo", undefined,
        ToolTypeEnum.BUTTON, undefined, function () { alert(""); }),
      new ToolBarItem("Reset", "reset", undefined,
        ToolTypeEnum.BUTTON, undefined, function () { alert(""); }),
      new ToolBarItem("Save", "save", undefined,
        ToolTypeEnum.BUTTON, undefined, function () { alert(""); }),
      new ToolBarItem("Open", "open", undefined,
        ToolTypeEnum.BUTTON, undefined, function () { alert(""); }),
<<<<<<< HEAD
      new ToolBarItem("Export", "export_svg", undefined,
        ToolTypeEnum.BUTTON, undefined, function () { alert(""); })
=======
      self.samples = new ToolBarItem("Samples", "samples", 4, ToolTypeEnum.RADIOLIST, sampleList)
>>>>>>> 6d86ae6b
    ]),
    self.tools = new ToolBarGroup("Tools: ", [
      new ToolBarItem("Ray", "tool_laser", "ray",
        ToolTypeEnum.RADIO),
      new ToolBarItem("Beam", "tool_parallel", "beam",
        ToolTypeEnum.RADIO),
      new ToolBarItem("Point Source", "tool_radiant", "point_source",
        ToolTypeEnum.RADIO),
      self.mirrors = new ToolBarItem("Mirrors", "tool_mirror_", 4, ToolTypeEnum.RADIOLIST, [
        new ToolBarItem("Segment", "tool_mirror", "mirror",
          ToolTypeEnum.RADIO),
        new ToolBarItem("Circular Arc", "tool_arcmirror", "mirror_arc",
          ToolTypeEnum.RADIO),
        new ToolBarItem("Ideal Curved", "tool_idealmirror", "ideal_curved_mirror",
          ToolTypeEnum.RADIO),
        new ToolBarItem("Parabolic", "tool_parabolicmirror", "mirror_parabolic",
          ToolTypeEnum.RADIO),
        new ToolBarItem("Beam Splitter", "tool_beamsplitter", "beamsplitter",
          ToolTypeEnum.RADIO)
      ]),
      self.glasses = new ToolBarItem("Glasses", "tool_refractor_", 3, ToolTypeEnum.RADIOLIST, [
        new ToolBarItem("Half-plane", "tool_halfplane", "glass_halfplane",
          ToolTypeEnum.RADIO),
        new ToolBarItem("Circle", "tool_circlelens", "glass_circle",
          ToolTypeEnum.RADIO),
        new ToolBarItem("Free-shape", "tool_refractor", "glass",
          ToolTypeEnum.RADIO),
        new ToolBarItem("Ideal Lens", "tool_lens", "ideal_lens",
          ToolTypeEnum.RADIO),
        new ToolBarItem("Spherical Lens", "tool_sphericallens", "spherical_lens",
          ToolTypeEnum.RADIO)
      ]),
      new ToolBarItem("Blocker", "tool_blackline", "blocker",
        ToolTypeEnum.RADIO),
      new ToolBarItem("Ruler", "tool_ruler", "ruler",
        ToolTypeEnum.RADIO),
      new ToolBarItem("Protractor", "tool_protractor", "protractor",
        ToolTypeEnum.RADIO),
      new ToolBarItem("Text", "tool_text", undefined,
        ToolTypeEnum.RADIO),
      new ToolBarItem("Move View", "tool_", undefined,
        ToolTypeEnum.RADIO)
    ]),
    self.modes = new ToolBarGroup("View: ", [
      new ToolBarItem("Rays", "mode_light", "normal",
        ToolTypeEnum.RADIO),
      new ToolBarItem("Extended Rays", "mode_extended_light", "extended_rays",
        ToolTypeEnum.RADIO),
      new ToolBarItem("All Images", "mode_images", "all_images",
        ToolTypeEnum.RADIO),
      new ToolBarItem("Seen by Observer", "mode_observer", "seen_by_observer",
        ToolTypeEnum.RADIO)
    ]),
    new ToolBarGroup("Settings: ", [
      self.rayDensity = new ToolBarItem("Ray Density", "rayDensity", undefined,
        ToolTypeEnum.SLIDE, undefined, undefined,
        -3, 3, 0.0001, -2.3026),
      self.c1 = new ToolBarItem("Grid", "showgrid", undefined,
        ToolTypeEnum.CHECK),
      self.c2 = new ToolBarItem("Snap to Grid", "grid", undefined,
        ToolTypeEnum.CHECK),
      self.c3 = new ToolBarItem("Lock Objects", "lockobjs", undefined,
        ToolTypeEnum.CHECK),
      self.zoom = new ToolBarItem("Zoom", "zoom", undefined,
        ToolTypeEnum.SLIDE, undefined, undefined,
        25, 500, 25, 100),
      new ToolBarItem("Help", "help", undefined,
        ToolTypeEnum.HELP, undefined)
    ])
  ];
}

init_i18n();

var toolBarViewModel = new ToolBarViewModel();
ko.applyBindings(toolBarViewModel);

window.toolBarViewModel = toolBarViewModel;

$("#help").click(function () {
  if (this.checked)
    $("[data-toggle=popover]").popover("enable");
  else
    $("[data-toggle=popover]").popover("disable");
});
<|MERGE_RESOLUTION|>--- conflicted
+++ resolved
@@ -23,12 +23,9 @@
         ToolTypeEnum.BUTTON, undefined, function () { alert(""); }),
       new ToolBarItem("Open", "open", undefined,
         ToolTypeEnum.BUTTON, undefined, function () { alert(""); }),
-<<<<<<< HEAD
       new ToolBarItem("Export", "export_svg", undefined,
-        ToolTypeEnum.BUTTON, undefined, function () { alert(""); })
-=======
+        ToolTypeEnum.BUTTON, undefined, function () { alert(""); }),
       self.samples = new ToolBarItem("Samples", "samples", 4, ToolTypeEnum.RADIOLIST, sampleList)
->>>>>>> 6d86ae6b
     ]),
     self.tools = new ToolBarGroup("Tools: ", [
       new ToolBarItem("Ray", "tool_laser", "ray",
@@ -113,4 +110,4 @@
     $("[data-toggle=popover]").popover("enable");
   else
     $("[data-toggle=popover]").popover("disable");
-});
+});